
###
 # @Author: Jikun Kang
 # @Date: 1969-12-31 19:00:00
<<<<<<< HEAD
 # @LastEditTime: 2023-03-20 16:58:06
=======
 # @LastEditTime: 2023-03-14 15:39:11
>>>>>>> e620c650
 # @LastEditors: Jikun Kang
 # @FilePath: /MDT/train_medium_hnet.sh
### 
data_steps=${1}
use_wandb=${2}
samples=${3}
model_path=${4}
<<<<<<< HEAD
gw=${5}
=======
>>>>>>> e620c650

echo "training_samples="$samples"-data_steps="$data_steps

python train.py --create_hnet --n_embd=768 --n_layer=6 --use_wandb=$use_wandb\
  --n_head=12 --n_gpus --num_workers=10 --max_epochs=5000 --data_steps $data_steps --training_samples=$samples\
<<<<<<< HEAD
  --load_path=$model_path --use_gw=$gw\
=======
  --load_path=$model_path\
>>>>>>> e620c650
  --train_game_list 'Boxing'\
  --eval_game_list 'Boxing'<|MERGE_RESOLUTION|>--- conflicted
+++ resolved
@@ -2,11 +2,7 @@
 ###
  # @Author: Jikun Kang
  # @Date: 1969-12-31 19:00:00
-<<<<<<< HEAD
- # @LastEditTime: 2023-03-20 16:58:06
-=======
- # @LastEditTime: 2023-03-14 15:39:11
->>>>>>> e620c650
+ # @LastEditTime: 2023-03-20 17:01:48
  # @LastEditors: Jikun Kang
  # @FilePath: /MDT/train_medium_hnet.sh
 ### 
@@ -14,19 +10,12 @@
 use_wandb=${2}
 samples=${3}
 model_path=${4}
-<<<<<<< HEAD
 gw=${5}
-=======
->>>>>>> e620c650
 
 echo "training_samples="$samples"-data_steps="$data_steps
 
 python train.py --create_hnet --n_embd=768 --n_layer=6 --use_wandb=$use_wandb\
   --n_head=12 --n_gpus --num_workers=10 --max_epochs=5000 --data_steps $data_steps --training_samples=$samples\
-<<<<<<< HEAD
   --load_path=$model_path --use_gw=$gw\
-=======
-  --load_path=$model_path\
->>>>>>> e620c650
   --train_game_list 'Boxing'\
   --eval_game_list 'Boxing'