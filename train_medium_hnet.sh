
###
 # @Author: Jikun Kang
 # @Date: 1969-12-31 19:00:00
 # @LastEditTime: 2023-03-14 15:39:11
 # @LastEditors: Jikun Kang
 # @FilePath: /MDT/train_medium_hnet.sh
### 
data_steps=${1}
use_wandb=${2}
samples=${3}
model_path=${4}

echo "training_samples="$samples"-data_steps="$data_steps

python train.py --create_hnet --n_embd=768 --n_layer=6 --use_wandb=$use_wandb\
<<<<<<< HEAD
  --n_head=12 --n_gpus --num_workers=10 --max_epochs=1000 --data_steps $data_steps --training_samples=$samples\
=======
  --n_head=12 --n_gpus --num_workers=10 --max_epochs=5000 --data_steps $data_steps --training_samples=$samples\
  --load_path=$model_path\
>>>>>>> 6ac3210a
  --train_game_list 'Boxing'\
  --eval_game_list 'Boxing'<|MERGE_RESOLUTION|>--- conflicted
+++ resolved
@@ -2,7 +2,7 @@
 ###
  # @Author: Jikun Kang
  # @Date: 1969-12-31 19:00:00
- # @LastEditTime: 2023-03-14 15:39:11
+ # @LastEditTime: 2023-03-20 16:56:34
  # @LastEditors: Jikun Kang
  # @FilePath: /MDT/train_medium_hnet.sh
 ### 
@@ -14,11 +14,7 @@
 echo "training_samples="$samples"-data_steps="$data_steps
 
 python train.py --create_hnet --n_embd=768 --n_layer=6 --use_wandb=$use_wandb\
-<<<<<<< HEAD
-  --n_head=12 --n_gpus --num_workers=10 --max_epochs=1000 --data_steps $data_steps --training_samples=$samples\
-=======
   --n_head=12 --n_gpus --num_workers=10 --max_epochs=5000 --data_steps $data_steps --training_samples=$samples\
   --load_path=$model_path\
->>>>>>> 6ac3210a
   --train_game_list 'Boxing'\
   --eval_game_list 'Boxing'