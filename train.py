--- conflicted
+++ resolved
@@ -27,11 +27,8 @@
 from torch.utils.data import Dataset
 from src.trainer import Trainer
 
-<<<<<<< HEAD
-os.environ['CUDA_VISIBLE_DEVICES'] = "5,6,7"
-=======
+
 os.environ['CUDA_VISIBLE_DEVICES'] = "2,3,4,5,6,7"
->>>>>>> 6ac3210a
 
 def str2bool(v):
     if isinstance(v, bool):
