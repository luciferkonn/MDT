--- conflicted
+++ resolved
@@ -1,7 +1,7 @@
 '''
 Author: Jikun Kang
 Date: 1969-12-31 19:00:00
-LastEditTime: 2023-03-20 16:51:21
+LastEditTime: 2023-03-20 16:57:25
 LastEditors: Jikun Kang
 FilePath: /MDT/src/model.py
 '''
@@ -50,10 +50,7 @@
 
         self.proj = nn.Linear(n_embd, n_embd)
         self.gw = gw
-<<<<<<< HEAD
         self.memory = memory
-=======
->>>>>>> 6ac3210a
 
         # memory module
         if self.gw:
